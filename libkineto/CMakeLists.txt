--- conflicted
+++ resolved
@@ -79,7 +79,6 @@
   set(LIBKINETO_NOXPUPTI ON)
 endif()
 
-<<<<<<< HEAD
 # Detect ROCM Version
 if(NOT LIBKINETO_NOROCTRACER)
   if(NOT ROCM_INCLUDE_DIRS)
@@ -123,11 +122,10 @@
   else()
     message(STATUS "Building with: libroctracer")
   endif()
-=======
+endif()
 if(NOT DEFINED LIBKINETO_NOAIUPTI)
   message(INFO " LIBKINETO_NOAIUPTI NOT DEFINED adding subdirectory(src/plugin/aiupti)")
   add_subdirectory(src/plugin/aiupti)
->>>>>>> 6288dc04
 endif()
 
 # Define file lists
