--- conflicted
+++ resolved
@@ -166,7 +166,6 @@
     }
   }
 #endif // HAS_CUPTI
-<<<<<<< HEAD
 #ifdef HAS_ROCTRACER
   if (!cpuOnly_) {
     VLOG(0) << "Retrieving GPU activity buffers";
@@ -175,14 +174,12 @@
               << " GPU records";
   }
 #endif // HAS_ROCTRACER
-=======
 
   for (const auto& session : sessions_){
     LOG(INFO) << "Processing child profiler trace";
     session->processTrace(logger);
   }
 
->>>>>>> 3b62357c
   finalizeTrace(*config_, logger);
 }
 
